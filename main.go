// Copyright 2016 The Prometheus Authors
// Licensed under the Apache License, Version 2.0 (the "License");
// you may not use this file except in compliance with the License.
// You may obtain a copy of the License at
//
// http://www.apache.org/licenses/LICENSE-2.0
//
// Unless required by applicable law or agreed to in writing, software
// distributed under the License is distributed on an "AS IS" BASIS,
// WITHOUT WARRANTIES OR CONDITIONS OF ANY KIND, either express or implied.
// See the License for the specific language governing permissions and
// limitations under the License.

package main

import (
	"errors"
	"fmt"
	"html"
	"net"
	"net/http"
	_ "net/http/pprof"
	"net/url"
	"os"
	"os/signal"
	"path"
	"strconv"
	"strings"
	"syscall"

	"github.com/alecthomas/kingpin/v2"
	"github.com/go-kit/log/level"
	"github.com/prometheus/client_golang/prometheus"
	"github.com/prometheus/client_golang/prometheus/promauto"
	"github.com/prometheus/client_golang/prometheus/promhttp"
	"github.com/prometheus/common/promlog"
	"github.com/prometheus/common/promlog/flag"
	"github.com/prometheus/common/version"
	"github.com/prometheus/exporter-toolkit/web"
	webflag "github.com/prometheus/exporter-toolkit/web/kingpinflag"
	"gopkg.in/yaml.v3"

	"blackbox_exporter/config"
	"blackbox_exporter/prober"
)

var (
	sc = config.NewSafeConfig(prometheus.DefaultRegisterer)

	configFile     = kingpin.Flag("config.file", "Blackbox exporter configuration file.").Default("blackbox.yml").String()
	timeoutOffset  = kingpin.Flag("timeout-offset", "Offset to subtract from timeout in seconds.").Default("0.5").Float64()
	configCheck    = kingpin.Flag("config.check", "If true validate the config file and then exit.").Default().Bool()
	logLevelProber = kingpin.Flag("log.prober", "Log level from probe requests. One of: [debug, info, warn, error, none]").Default("none").String()
	historyLimit   = kingpin.Flag("history.limit", "The maximum amount of items to keep in the history.").Default("100").Uint()
	externalURL    = kingpin.Flag("web.external-url", "The URL under which Blackbox exporter is externally reachable (for example, if Blackbox exporter is served via a reverse proxy). Used for generating relative and absolute links back to Blackbox exporter itself. If the URL has a path portion, it will be used to prefix all HTTP endpoints served by Blackbox exporter. If omitted, relevant URL components will be derived automatically.").PlaceHolder("<url>").String()
	routePrefix    = kingpin.Flag("web.route-prefix", "Prefix for the internal routes of web endpoints. Defaults to path of --web.external-url.").PlaceHolder("<path>").String()
	toolkitFlags   = webflag.AddFlags(kingpin.CommandLine, ":9115")

	moduleUnknownCounter = promauto.NewCounter(prometheus.CounterOpts{
		Name: "blackbox_module_unknown_total",
		Help: "Count of unknown modules requested by probes",
	})
)

func init() {
	prometheus.MustRegister(version.NewCollector("blackbox_exporter"))
}

func main() {
	os.Exit(run())
}

func run() int {
	kingpin.CommandLine.UsageWriter(os.Stdout)
	promlogConfig := &promlog.Config{}
	flag.AddFlags(kingpin.CommandLine, promlogConfig)
	kingpin.Version(version.Print("blackbox_exporter"))
	kingpin.HelpFlag.Short('h')
	kingpin.Parse()
	logger := promlog.New(promlogConfig)
	rh := &prober.ResultHistory{MaxResults: *historyLimit}

<<<<<<< HEAD
	_ = level.Info(logger).Log("msg", "Starting blackbox_exporter", "version", version.Info())
	_ = level.Info(logger).Log("build_context", version.BuildContext())
=======
	logLevelProberValue, _ := level.Parse(*logLevelProber)
	logLevelProber := level.Allow(logLevelProberValue)

	level.Info(logger).Log("msg", "Starting blackbox_exporter", "version", version.Info())
	level.Info(logger).Log("build_context", version.BuildContext())
>>>>>>> 0d255131

	if err := sc.ReloadConfig(*configFile, logger); err != nil {
		_ = level.Error(logger).Log("msg", "Error loading config", "err", err)
		return 1
	}

	if *configCheck {
		_ = level.Info(logger).Log("msg", "Config file is ok exiting...")
		return 0
	}

	_ = level.Info(logger).Log("msg", "Loaded config file")

	// Infer or set Blackbox exporter externalURL
	listenAddrs := toolkitFlags.WebListenAddresses
	if *externalURL == "" && *toolkitFlags.WebSystemdSocket {
		_ = level.Error(logger).Log("msg", "Cannot automatically infer external URL with systemd socket listener. Please provide --web.external-url")
		return 1
	} else if *externalURL == "" && len(*listenAddrs) > 1 {
		_ = level.Info(logger).Log("msg", "Inferring external URL from first provided listen address")
	}
	beURL, err := computeExternalURL(*externalURL, (*listenAddrs)[0])
	if err != nil {
		_ = level.Error(logger).Log("msg", "failed to determine external URL", "err", err)
		return 1
	}
	_ = level.Debug(logger).Log("externalURL", beURL.String())

	// Default -web.route-prefix to path of -web.external-url.
	if *routePrefix == "" {
		*routePrefix = beURL.Path
	}

	// routePrefix must always be at least '/'.
	*routePrefix = "/" + strings.Trim(*routePrefix, "/")
	// routePrefix requires path to have trailing "/" in order
	// for browsers to interpret the path-relative path correctly, instead of stripping it.
	if *routePrefix != "/" {
		*routePrefix = *routePrefix + "/"
	}
	_ = level.Debug(logger).Log("routePrefix", *routePrefix)

	hup := make(chan os.Signal, 1)
	reloadCh := make(chan chan error)
	signal.Notify(hup, syscall.SIGHUP)
	go func() {
		for {
			select {
			case <-hup:
				if err := sc.ReloadConfig(*configFile, logger); err != nil {
					_ = level.Error(logger).Log("msg", "Error reloading config", "err", err)
					continue
				}
				_ = level.Info(logger).Log("msg", "Reloaded config file")
			case rc := <-reloadCh:
				if err := sc.ReloadConfig(*configFile, logger); err != nil {
					_ = level.Error(logger).Log("msg", "Error reloading config", "err", err)
					rc <- err
				} else {
					_ = level.Info(logger).Log("msg", "Reloaded config file")
					rc <- nil
				}
			}
		}
	}()

	// Match Prometheus behavior and redirect over externalURL for root path only
	// if routePrefix is different than "/"
	if *routePrefix != "/" {
		http.HandleFunc("/", func(w http.ResponseWriter, r *http.Request) {
			if r.URL.Path != "/" {
				http.NotFound(w, r)
				return
			}
			http.Redirect(w, r, beURL.String(), http.StatusFound)
		})
	}

	http.HandleFunc(path.Join(*routePrefix, "/-/reload"),
		func(w http.ResponseWriter, r *http.Request) {
			if r.Method != "POST" {
				w.WriteHeader(http.StatusMethodNotAllowed)
				fmt.Fprintf(w, "This endpoint requires a POST request.\n")
				return
			}

			rc := make(chan error)
			reloadCh <- rc
			if err := <-rc; err != nil {
				http.Error(w, fmt.Sprintf("failed to reload config: %s", err), http.StatusInternalServerError)
			}
		})
	http.Handle(path.Join(*routePrefix, "/metrics"), promhttp.Handler())
	http.HandleFunc(path.Join(*routePrefix, "/-/healthy"), func(w http.ResponseWriter, r *http.Request) {
		w.WriteHeader(http.StatusOK)
		w.Write([]byte("Healthy"))
	})
	http.HandleFunc(path.Join(*routePrefix, "/probe"), func(w http.ResponseWriter, r *http.Request) {
		sc.Lock()
		conf := sc.C
		sc.Unlock()
		prober.Handler(w, r, conf, logger, rh, *timeoutOffset, nil, moduleUnknownCounter, logLevelProber)
	})
	http.HandleFunc(*routePrefix, func(w http.ResponseWriter, r *http.Request) {
		w.Header().Set("Content-Type", "text/html")
		w.Write([]byte(`<html>
    <head><title>Blackbox Exporter</title></head>
    <body>
    <h1>Blackbox Exporter</h1>
    <p><a href="probe?target=prometheus.io&module=http_2xx">Probe prometheus.io for http_2xx</a></p>
    <p><a href="probe?target=prometheus.io&module=http_2xx&debug=true">Debug probe prometheus.io for http_2xx</a></p>
    <p><a href="metrics">Metrics</a></p>
    <p><a href="config">Configuration</a></p>
    <h2>Recent Probes</h2>
    <table border='1'><tr><th>Module</th><th>Target</th><th>Result</th><th>Debug</th>`))

		results := rh.List()

		for i := len(results) - 1; i >= 0; i-- {
			r := results[i]
			success := "Success"
			if !r.Success {
				success = "<strong>Failure</strong>"
			}
			fmt.Fprintf(w, "<tr><td>%s</td><td>%s</td><td>%s</td><td><a href='logs?id=%d'>Logs</a></td></td>",
				html.EscapeString(r.ModuleName), html.EscapeString(r.Target), success, r.Id)
		}

		w.Write([]byte(`</table></body>
    </html>`))
	})

	http.HandleFunc(path.Join(*routePrefix, "/logs"), func(w http.ResponseWriter, r *http.Request) {
		id, err := strconv.ParseInt(r.URL.Query().Get("id"), 10, 64)
		if err != nil {
			id = -1
		}
		target := r.URL.Query().Get("target")
		if err == nil && target != "" {
			http.Error(w, "Probe id and target can't be defined at the same time", http.StatusBadRequest)
			return
		}
		if id == -1 && target == "" {
			http.Error(w, "Probe id or target must be defined as http query parameters", http.StatusBadRequest)
			return
		}
		result := new(prober.Result)
		if target != "" {
			result = rh.GetByTarget(target)
			if result == nil {
				http.Error(w, "Probe target not found", http.StatusNotFound)
				return
			}
		} else {
			result = rh.GetById(id)
			if result == nil {
				http.Error(w, "Probe id not found", http.StatusNotFound)
				return
			}
		}

		w.Header().Set("Content-Type", "text/plain")
		w.Write([]byte(result.DebugOutput))
	})

	http.HandleFunc(path.Join(*routePrefix, "/config"), func(w http.ResponseWriter, r *http.Request) {
		sc.RLock()
		c, err := yaml.Marshal(sc.C)
		sc.RUnlock()
		if err != nil {
<<<<<<< HEAD
			_ = level.Warn(logger).Log("msg", "Error marshalling configuration", "err", err)
			http.Error(w, err.Error(), 500)
=======
			level.Warn(logger).Log("msg", "Error marshalling configuration", "err", err)
			http.Error(w, err.Error(), http.StatusInternalServerError)
>>>>>>> 0d255131
			return
		}
		w.Header().Set("Content-Type", "text/plain")
		w.Write(c)
	})

	srv := &http.Server{}
	srvc := make(chan struct{})
	term := make(chan os.Signal, 1)
	signal.Notify(term, os.Interrupt, syscall.SIGTERM)

	go func() {
		if err := web.ListenAndServe(srv, toolkitFlags, logger); err != nil {
			_ = level.Error(logger).Log("msg", "Error starting HTTP server", "err", err)
			close(srvc)
		}
	}()

	for {
		select {
		case <-term:
			_ = level.Info(logger).Log("msg", "Received SIGTERM, exiting gracefully...")
			return 0
		case <-srvc:
			return 1
		}
	}

}

func startsOrEndsWithQuote(s string) bool {
	return strings.HasPrefix(s, "\"") || strings.HasPrefix(s, "'") ||
		strings.HasSuffix(s, "\"") || strings.HasSuffix(s, "'")
}

// computeExternalURL computes a sanitized external URL from a raw input. It infers unset
// URL parts from the OS and the given listen address.
func computeExternalURL(u, listenAddr string) (*url.URL, error) {
	if u == "" {
		hostname, err := os.Hostname()
		if err != nil {
			return nil, err
		}
		_, port, err := net.SplitHostPort(listenAddr)
		if err != nil {
			return nil, err
		}
		u = fmt.Sprintf("http://%s:%s/", hostname, port)
	}

	if startsOrEndsWithQuote(u) {
		return nil, errors.New("URL must not begin or end with quotes")
	}

	eu, err := url.Parse(u)
	if err != nil {
		return nil, err
	}

	ppref := strings.TrimRight(eu.Path, "/")
	if ppref != "" && !strings.HasPrefix(ppref, "/") {
		ppref = "/" + ppref
	}
	eu.Path = ppref

	return eu, nil
}<|MERGE_RESOLUTION|>--- conflicted
+++ resolved
@@ -80,16 +80,11 @@
 	logger := promlog.New(promlogConfig)
 	rh := &prober.ResultHistory{MaxResults: *historyLimit}
 
-<<<<<<< HEAD
+	logLevelProberValue, _ := level.Parse(*logLevelProber)
+	logLevelProber := level.Allow(logLevelProberValue)
+
 	_ = level.Info(logger).Log("msg", "Starting blackbox_exporter", "version", version.Info())
 	_ = level.Info(logger).Log("build_context", version.BuildContext())
-=======
-	logLevelProberValue, _ := level.Parse(*logLevelProber)
-	logLevelProber := level.Allow(logLevelProberValue)
-
-	level.Info(logger).Log("msg", "Starting blackbox_exporter", "version", version.Info())
-	level.Info(logger).Log("build_context", version.BuildContext())
->>>>>>> 0d255131
 
 	if err := sc.ReloadConfig(*configFile, logger); err != nil {
 		_ = level.Error(logger).Log("msg", "Error loading config", "err", err)
@@ -260,13 +255,8 @@
 		c, err := yaml.Marshal(sc.C)
 		sc.RUnlock()
 		if err != nil {
-<<<<<<< HEAD
 			_ = level.Warn(logger).Log("msg", "Error marshalling configuration", "err", err)
-			http.Error(w, err.Error(), 500)
-=======
-			level.Warn(logger).Log("msg", "Error marshalling configuration", "err", err)
 			http.Error(w, err.Error(), http.StatusInternalServerError)
->>>>>>> 0d255131
 			return
 		}
 		w.Header().Set("Content-Type", "text/plain")
