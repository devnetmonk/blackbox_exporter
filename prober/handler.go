--- conflicted
+++ resolved
@@ -57,15 +57,10 @@
 	module, ok := c.Modules[moduleName]
 	if !ok {
 		http.Error(w, fmt.Sprintf("Unknown module %q", moduleName), http.StatusBadRequest)
-<<<<<<< HEAD
 		_ = level.Debug(logger).Log("msg", "Unknown module", "module", moduleName)
-		moduleUnknownCounter.Add(1)
-=======
-		level.Debug(logger).Log("msg", "Unknown module", "module", moduleName)
 		if moduleUnknownCounter != nil {
 			moduleUnknownCounter.Add(1)
 		}
->>>>>>> 0d255131
 		return
 	}
 
@@ -115,13 +110,8 @@
 		}
 	}
 
-<<<<<<< HEAD
-	sl := newScrapeLogger(logger, moduleName, target)
+	sl := newScrapeLogger(logger, moduleName, target, logLevelProber)
 	_ = level.Info(sl).Log("msg", "Beginning probe", "probe", module.Prober, "timeout_seconds", timeoutSeconds)
-=======
-	sl := newScrapeLogger(logger, moduleName, target, logLevelProber)
-	level.Info(sl).Log("msg", "Beginning probe", "probe", module.Prober, "timeout_seconds", timeoutSeconds)
->>>>>>> 0d255131
 
 	start := time.Now()
 	registry := prometheus.NewRegistry()
